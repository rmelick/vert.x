--- conflicted
+++ resolved
@@ -16,6 +16,38 @@
 
 package org.vertx.java.deploy.impl;
 
+import java.io.BufferedInputStream;
+import java.io.BufferedOutputStream;
+import java.io.ByteArrayInputStream;
+import java.io.File;
+import java.io.FileNotFoundException;
+import java.io.FileOutputStream;
+import java.io.IOException;
+import java.io.InputStream;
+import java.io.OutputStream;
+import java.net.MalformedURLException;
+import java.net.URL;
+import java.nio.file.Path;
+import java.nio.file.Paths;
+import java.util.ArrayList;
+import java.util.Arrays;
+import java.util.Enumeration;
+import java.util.HashMap;
+import java.util.HashSet;
+import java.util.List;
+import java.util.Map;
+import java.util.NoSuchElementException;
+import java.util.Properties;
+import java.util.Scanner;
+import java.util.Set;
+import java.util.UUID;
+import java.util.concurrent.CountDownLatch;
+import java.util.concurrent.TimeUnit;
+import java.util.concurrent.atomic.AtomicInteger;
+import java.util.concurrent.atomic.AtomicReference;
+import java.util.zip.ZipEntry;
+import java.util.zip.ZipInputStream;
+
 import org.vertx.java.core.AsyncResult;
 import org.vertx.java.core.AsyncResultHandler;
 import org.vertx.java.core.Handler;
@@ -27,7 +59,6 @@
 import org.vertx.java.core.impl.BlockingAction;
 import org.vertx.java.core.impl.Context;
 import org.vertx.java.core.impl.VertxInternal;
-import org.vertx.java.core.impl.WorkerContext;
 import org.vertx.java.core.json.DecodeException;
 import org.vertx.java.core.json.JsonObject;
 import org.vertx.java.core.logging.Logger;
@@ -35,19 +66,6 @@
 import org.vertx.java.deploy.Container;
 import org.vertx.java.deploy.Verticle;
 import org.vertx.java.deploy.VerticleFactory;
-
-import java.io.*;
-import java.net.MalformedURLException;
-import java.net.URL;
-import java.nio.file.Path;
-import java.nio.file.Paths;
-import java.util.*;
-import java.util.concurrent.CountDownLatch;
-import java.util.concurrent.TimeUnit;
-import java.util.concurrent.atomic.AtomicInteger;
-import java.util.concurrent.atomic.AtomicReference;
-import java.util.zip.ZipEntry;
-import java.util.zip.ZipInputStream;
 
 /**
  *
@@ -62,6 +80,9 @@
   private static final String REPO_URI_ROOT = "/vertx-mods/mods/";
   private static final String DEFAULT_REPO_HOST = "vert-x.github.com";
   private static final int BUFFER_SIZE = 4096;
+  private static final String HTTP_PROXY_HOST_PROP_NAME = "http.proxyHost";
+  private static final String HTTP_PROXY_PORT_PROP_NAME = "http.proxyPort";
+  private static final String COLON = ":";
 
   private final VertxInternal vertx;
   // deployment name --> deployment
@@ -71,6 +92,10 @@
   private final CountDownLatch stopLatch = new CountDownLatch(1);
   private Map<String, String> factoryNames = new HashMap<>();
   private final String defaultRepo;
+  private final String httpProxyHost;
+  private final int httpProxyPort;
+  private final int defaultRepoPort;
+  
   private final Redeployer redeployer;
 
   public VerticleManager(VertxInternal vertx) {
@@ -79,7 +104,22 @@
 
   public VerticleManager(VertxInternal vertx, String defaultRepo) {
     this.vertx = vertx;
-<<<<<<< HEAD
+    if(defaultRepo != null){
+    	if(defaultRepo.contains(COLON)){
+    		this.defaultRepo = defaultRepo.substring(0, defaultRepo.indexOf(COLON));
+    		this.defaultRepoPort = Integer.parseInt( defaultRepo.substring(defaultRepo.indexOf(COLON)+1));
+    	} else {
+    		this.defaultRepo = defaultRepo;
+    		this.defaultRepoPort = 80;
+    	}
+    } else {
+    	this.defaultRepo = DEFAULT_REPO_HOST;
+		this.defaultRepoPort = 80;
+    }
+	this.httpProxyHost = System.getProperty(HTTP_PROXY_HOST_PROP_NAME) != null ? System
+				.getProperty(HTTP_PROXY_HOST_PROP_NAME) : null;
+	this.httpProxyPort = System.getProperty(HTTP_PROXY_PORT_PROP_NAME) != null ? Integer.parseInt(System
+				.getProperty(HTTP_PROXY_PORT_PROP_NAME)) : 80;
     if(defaultRepo != null) {
       if(defaultRepo.contains(COLON)) {
         this.defaultRepo = defaultRepo.substring(0, defaultRepo.indexOf(COLON));
@@ -96,9 +136,6 @@
                          .getProperty(HTTP_PROXY_HOST_PROP_NAME) : null;
     this.httpProxyPort = System.getProperty(HTTP_PROXY_PORT_PROP_NAME) != null ? Integer.parseInt(System
                          .getProperty(HTTP_PROXY_PORT_PROP_NAME)) : 80;
-=======
-    this.defaultRepo = defaultRepo == null ? DEFAULT_REPO_HOST : defaultRepo;
->>>>>>> 1c6bfc95
     VertxLocator.vertx = vertx;
     VertxLocator.container = new Container(this);
     String modDir = System.getProperty("vertx.mods");
@@ -515,7 +552,15 @@
     final CountDownLatch latch = new CountDownLatch(1);
     final AtomicReference<Buffer> mod = new AtomicReference<>();
     HttpClient client = vertx.createHttpClient();
-<<<<<<< HEAD
+	if (httpProxyHost != null) {
+		client.setHost(httpProxyHost);
+		if(httpProxyPort != 80){
+			client.setPort(httpProxyPort);
+		}
+	} else {
+		client.setHost(defaultRepo);
+		client.setPort(defaultRepoPort);
+	}
     if (httpProxyHost != null) {
       client.setHost(httpProxyHost);
       if(httpProxyPort != 80) {
@@ -525,26 +570,26 @@
       client.setHost(defaultRepo);
       client.setPort(defaultRepoPort);
     }
-=======
-    client.setHost(defaultRepo);
->>>>>>> 1c6bfc95
     client.exceptionHandler(new Handler<Exception>() {
       public void handle(Exception e) {
         log.error("Unable to connect to repository");
         latch.countDown();
       }
     });
+	String uri = REPO_URI_ROOT + moduleName + "/mod.zip";
+	log.info("Attempting to install module " + moduleName + " from http://"
+				+ defaultRepo + ":" + defaultRepoPort + uri
+				+ " Using proxy host " + httpProxyHost + ":" + httpProxyPort);
+	if(httpProxyHost != null){
+		uri = new StringBuffer("http://").append(DEFAULT_REPO_HOST).append(uri).toString();
+    }
     String uri = REPO_URI_ROOT + moduleName + "/mod.zip";
-<<<<<<< HEAD
     log.info("Attempting to install module " + moduleName + " from http://"
              + defaultRepo + ":" + defaultRepoPort + uri
              + " Using proxy host " + httpProxyHost + ":" + httpProxyPort);
     if(httpProxyHost != null) {
       uri = new StringBuffer("http://").append(DEFAULT_REPO_HOST).append(uri).toString();
     }
-=======
-    log.info("Attempting to install module " + moduleName + " from http://" + defaultRepo + uri);
->>>>>>> 1c6bfc95
     HttpClientRequest req = client.get(uri, new Handler<HttpClientResponse>() {
       public void handle(HttpClientResponse resp) {
         if (resp.statusCode == 200) {
@@ -566,15 +611,16 @@
         }
       }
     });
-<<<<<<< HEAD
+    if(httpProxyHost != null){
+       req.putHeader("host", httpProxyHost);
+    }  else{
+    	req.putHeader("host", defaultRepo);
+    }
     if(httpProxyHost != null) {
        req.putHeader("host", httpProxyHost);
     }  else{
     	req.putHeader("host", defaultRepo);
     }
-=======
-    req.putHeader("host", defaultRepo);
->>>>>>> 1c6bfc95
     req.putHeader("user-agent", "Vert.x Module Installer");
     req.end();
     while (true) {
@@ -952,7 +998,4 @@
     deployments.put(deploymentName, deployment);
   }
 
-  public void stop() {
-  	redeployer.close();
-  }
 }